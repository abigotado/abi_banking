package repository

import (
	"database/sql"
	"errors"
	"time"

	"github.com/Abigotado/abi_banking/internal/database"
	"github.com/Abigotado/abi_banking/internal/models"
)

type CreditRepository struct {
	db *sql.DB
}

func NewCreditRepository() *CreditRepository {
	return &CreditRepository{
		db: database.DB,
	}
}

func (r *CreditRepository) SetDB(db *sql.DB) {
	r.db = db
}

func (r *CreditRepository) Create(credit *models.Credit) error {
	tx, err := r.db.Begin()
	if err != nil {
		return err
	}
	defer tx.Rollback()

	// Insert credit
	query := `
		INSERT INTO credits (
			user_id, account_id, amount, interest_rate,
			term_months, status, created_at, updated_at
		)
		VALUES ($1, $2, $3, $4, $5, $6, CURRENT_TIMESTAMP, CURRENT_TIMESTAMP)
		RETURNING id
	`

	err = tx.QueryRow(
		query,
		credit.UserID,
		credit.AccountID,
		credit.Amount,
		credit.InterestRate,
		credit.TermMonths,
		credit.Status,
	).Scan(&credit.ID)

	if err != nil {
		return err
	}

	// Set the initial remaining amount equal to the total amount
	credit.RemainingAmount = credit.Amount

	// Generate and insert payment schedule
	schedule := models.GeneratePaymentSchedule(credit, time.Now())
	for _, payment := range schedule {
		query := `
			INSERT INTO payment_schedules (
				credit_id, payment_number, payment_date,
				amount, principal, interest, status
			)
			VALUES ($1, $2, $3, $4, $5, $6, $7)
		`

		_, err := tx.Exec(
			query,
			credit.ID,
			payment.PaymentNumber,
			payment.PaymentDate,
			payment.Amount,
			payment.Principal,
			payment.Interest,
			payment.Status,
		)

		if err != nil {
			return err
		}
	}

	return tx.Commit()
}

func (r *CreditRepository) GetByID(id int64) (*models.Credit, error) {
	credit := &models.Credit{}
	query := `
		SELECT id, user_id, account_id, amount, interest_rate,
			term_months, status, created_at, updated_at
		FROM credits
		WHERE id = $1
	`

	err := r.db.QueryRow(query, id).Scan(
		&credit.ID,
		&credit.UserID,
		&credit.AccountID,
		&credit.Amount,
		&credit.InterestRate,
		&credit.TermMonths,
		&credit.Status,
		&credit.CreatedAt,
		&credit.UpdatedAt,
	)

	if err != nil {
		if errors.Is(err, sql.ErrNoRows) {
			return nil, errors.New("credit not found")
		}
		return nil, err
	}

	// Calculate remaining amount from payment schedule
	schedule, err := r.GetPaymentSchedule(id)
	if err != nil {
		return nil, err
	}

	credit.RemainingAmount = credit.Amount
	for _, payment := range schedule {
		if payment.Status == "PAID" {
			credit.RemainingAmount -= payment.Amount
		}
	}

	return credit, nil
}

func (r *CreditRepository) GetByUserID(userID int64) ([]*models.Credit, error) {
	query := `
		SELECT id, user_id, account_id, amount, interest_rate,
			term_months, status, created_at, updated_at
		FROM credits
		WHERE user_id = $1
	`

	rows, err := r.db.Query(query, userID)
	if err != nil {
		return nil, err
	}
	defer rows.Close()

	var credits []*models.Credit
	for rows.Next() {
		credit := &models.Credit{}
		err := rows.Scan(
			&credit.ID,
			&credit.UserID,
			&credit.AccountID,
			&credit.Amount,
			&credit.InterestRate,
			&credit.TermMonths,
			&credit.Status,
			&credit.CreatedAt,
			&credit.UpdatedAt,
		)
		if err != nil {
			return nil, err
		}

		// Calculate remaining amount from payment schedule
		schedule, err := r.GetPaymentSchedule(credit.ID)
		if err != nil {
			return nil, err
		}

		credit.RemainingAmount = credit.Amount
		for _, payment := range schedule {
			if payment.Status == "PAID" {
				credit.RemainingAmount -= payment.Amount
			}
		}

		credits = append(credits, credit)
	}

	if err = rows.Err(); err != nil {
		return nil, err
	}

	return credits, nil
}

func (r *CreditRepository) GetPaymentSchedule(creditID int64) ([]*models.PaymentSchedule, error) {
	query := `
		SELECT id, credit_id, payment_number, payment_date,
			amount, principal, interest, status
		FROM payment_schedules
		WHERE credit_id = $1
		ORDER BY payment_number
	`

	rows, err := r.db.Query(query, creditID)
	if err != nil {
		return nil, err
	}
	defer rows.Close()

	var schedule []*models.PaymentSchedule
	for rows.Next() {
		payment := &models.PaymentSchedule{}
		err := rows.Scan(
			&payment.ID,
			&payment.CreditID,
			&payment.PaymentNumber,
			&payment.PaymentDate,
			&payment.Amount,
			&payment.Principal,
			&payment.Interest,
			&payment.Status,
		)
		if err != nil {
			return nil, err
		}
		schedule = append(schedule, payment)
	}

	if err = rows.Err(); err != nil {
		return nil, err
	}

	return schedule, nil
}

func (r *CreditRepository) UpdatePaymentStatus(paymentID int64, status string) error {
	query := `
		UPDATE payment_schedules
		SET status = $1
		WHERE id = $2
	`

	result, err := r.db.Exec(query, status, paymentID)
	if err != nil {
		return err
	}

	rowsAffected, err := result.RowsAffected()
	if err != nil {
		return err
	}

	if rowsAffected == 0 {
		return errors.New("payment not found")
	}

	return nil
}

func (r *CreditRepository) GetOverduePayments() ([]*models.PaymentSchedule, error) {
	query := `
		SELECT id, credit_id, payment_number, payment_date,
			amount, principal, interest, status
		FROM payment_schedules
		WHERE status = 'PENDING'
		AND payment_date < CURRENT_TIMESTAMP
	`

	rows, err := r.db.Query(query)
	if err != nil {
		return nil, err
	}
	defer rows.Close()

	var payments []*models.PaymentSchedule
	for rows.Next() {
		payment := &models.PaymentSchedule{}
		err := rows.Scan(
			&payment.ID,
			&payment.CreditID,
			&payment.PaymentNumber,
			&payment.PaymentDate,
			&payment.Amount,
			&payment.Principal,
			&payment.Interest,
			&payment.Status,
		)
		if err != nil {
			return nil, err
		}
		payments = append(payments, payment)
	}

	if err = rows.Err(); err != nil {
		return nil, err
	}

	return payments, nil
}

<<<<<<< HEAD
=======
func (r *CreditRepository) UpdateRemainingAmount(creditID int64, amount float64) error {
	query := `
		UPDATE credits
		SET remaining_amount = $1,
			updated_at = CURRENT_TIMESTAMP
		WHERE id = $2
	`

	result, err := r.db.Exec(query, amount, creditID)
	if err != nil {
		return err
	}

	rowsAffected, err := result.RowsAffected()
	if err != nil {
		return err
	}

	if rowsAffected == 0 {
		return errors.New("credit not found")
	}

	return nil
}

>>>>>>> c2f94b97
func (r *CreditRepository) BeginTransaction() (*sql.Tx, error) {
	return r.db.Begin()
}

<<<<<<< HEAD
=======
func (r *CreditRepository) UpdatePaymentSchedule(payment *models.PaymentSchedule) error {
	query := `
		UPDATE payment_schedules
		SET status = $1
		WHERE id = $2
	`

	result, err := r.db.Exec(query, payment.Status, payment.ID)
	if err != nil {
		return err
	}

	rowsAffected, err := result.RowsAffected()
	if err != nil {
		return err
	}

	if rowsAffected == 0 {
		return errors.New("payment schedule not found")
	}

	return nil
}

>>>>>>> c2f94b97
func (r *CreditRepository) Update(credit *models.Credit) error {
	query := `
		UPDATE credits
		SET status = $1,
<<<<<<< HEAD
			updated_at = CURRENT_TIMESTAMP
		WHERE id = $2
	`

	result, err := r.db.Exec(query, credit.Status, credit.ID)
=======
			remaining_amount = $2,
			updated_at = CURRENT_TIMESTAMP
		WHERE id = $3
	`

	result, err := r.db.Exec(query, credit.Status, credit.RemainingAmount, credit.ID)
>>>>>>> c2f94b97
	if err != nil {
		return err
	}

	rowsAffected, err := result.RowsAffected()
	if err != nil {
		return err
	}

	if rowsAffected == 0 {
		return errors.New("credit not found")
	}

	return nil
}

func (r *CreditRepository) CreatePaymentSchedule(payment *models.PaymentSchedule) error {
	query := `
		INSERT INTO payment_schedules (
			credit_id, payment_number, payment_date,
			amount, principal, interest, status
		)
		VALUES ($1, $2, $3, $4, $5, $6, $7)
<<<<<<< HEAD
		RETURNING id
	`

	err := r.db.QueryRow(
=======
	`

	result, err := r.db.Exec(
>>>>>>> c2f94b97
		query,
		payment.CreditID,
		payment.PaymentNumber,
		payment.PaymentDate,
		payment.Amount,
		payment.Principal,
		payment.Interest,
		payment.Status,
<<<<<<< HEAD
	).Scan(&payment.ID)

	return err
}

func (r *CreditRepository) UpdatePaymentSchedule(payment *models.PaymentSchedule) error {
	query := `
		UPDATE payment_schedules
		SET status = $1
		WHERE id = $2
	`

	result, err := r.db.Exec(query, payment.Status, payment.ID)
=======
	)

>>>>>>> c2f94b97
	if err != nil {
		return err
	}

	rowsAffected, err := result.RowsAffected()
	if err != nil {
		return err
	}

	if rowsAffected == 0 {
<<<<<<< HEAD
		return errors.New("payment not found")
=======
		return errors.New("failed to create payment schedule")
>>>>>>> c2f94b97
	}

	return nil
}<|MERGE_RESOLUTION|>--- conflicted
+++ resolved
@@ -17,10 +17,6 @@
 	return &CreditRepository{
 		db: database.DB,
 	}
-}
-
-func (r *CreditRepository) SetDB(db *sql.DB) {
-	r.db = db
 }
 
 func (r *CreditRepository) Create(credit *models.Credit) error {
@@ -53,9 +49,6 @@
 	if err != nil {
 		return err
 	}
-
-	// Set the initial remaining amount equal to the total amount
-	credit.RemainingAmount = credit.Amount
 
 	// Generate and insert payment schedule
 	schedule := models.GeneratePaymentSchedule(credit, time.Now())
@@ -113,19 +106,6 @@
 			return nil, errors.New("credit not found")
 		}
 		return nil, err
-	}
-
-	// Calculate remaining amount from payment schedule
-	schedule, err := r.GetPaymentSchedule(id)
-	if err != nil {
-		return nil, err
-	}
-
-	credit.RemainingAmount = credit.Amount
-	for _, payment := range schedule {
-		if payment.Status == "PAID" {
-			credit.RemainingAmount -= payment.Amount
-		}
 	}
 
 	return credit, nil
@@ -162,20 +142,6 @@
 		if err != nil {
 			return nil, err
 		}
-
-		// Calculate remaining amount from payment schedule
-		schedule, err := r.GetPaymentSchedule(credit.ID)
-		if err != nil {
-			return nil, err
-		}
-
-		credit.RemainingAmount = credit.Amount
-		for _, payment := range schedule {
-			if payment.Status == "PAID" {
-				credit.RemainingAmount -= payment.Amount
-			}
-		}
-
 		credits = append(credits, credit)
 	}
 
@@ -292,8 +258,6 @@
 	return payments, nil
 }
 
-<<<<<<< HEAD
-=======
 func (r *CreditRepository) UpdateRemainingAmount(creditID int64, amount float64) error {
 	query := `
 		UPDATE credits
@@ -319,13 +283,10 @@
 	return nil
 }
 
->>>>>>> c2f94b97
 func (r *CreditRepository) BeginTransaction() (*sql.Tx, error) {
 	return r.db.Begin()
 }
 
-<<<<<<< HEAD
-=======
 func (r *CreditRepository) UpdatePaymentSchedule(payment *models.PaymentSchedule) error {
 	query := `
 		UPDATE payment_schedules
@@ -350,25 +311,16 @@
 	return nil
 }
 
->>>>>>> c2f94b97
 func (r *CreditRepository) Update(credit *models.Credit) error {
 	query := `
 		UPDATE credits
 		SET status = $1,
-<<<<<<< HEAD
-			updated_at = CURRENT_TIMESTAMP
-		WHERE id = $2
-	`
-
-	result, err := r.db.Exec(query, credit.Status, credit.ID)
-=======
 			remaining_amount = $2,
 			updated_at = CURRENT_TIMESTAMP
 		WHERE id = $3
 	`
 
 	result, err := r.db.Exec(query, credit.Status, credit.RemainingAmount, credit.ID)
->>>>>>> c2f94b97
 	if err != nil {
 		return err
 	}
@@ -392,16 +344,9 @@
 			amount, principal, interest, status
 		)
 		VALUES ($1, $2, $3, $4, $5, $6, $7)
-<<<<<<< HEAD
-		RETURNING id
-	`
-
-	err := r.db.QueryRow(
-=======
 	`
 
 	result, err := r.db.Exec(
->>>>>>> c2f94b97
 		query,
 		payment.CreditID,
 		payment.PaymentNumber,
@@ -410,39 +355,19 @@
 		payment.Principal,
 		payment.Interest,
 		payment.Status,
-<<<<<<< HEAD
-	).Scan(&payment.ID)
-
-	return err
-}
-
-func (r *CreditRepository) UpdatePaymentSchedule(payment *models.PaymentSchedule) error {
-	query := `
-		UPDATE payment_schedules
-		SET status = $1
-		WHERE id = $2
-	`
-
-	result, err := r.db.Exec(query, payment.Status, payment.ID)
-=======
 	)
 
->>>>>>> c2f94b97
-	if err != nil {
-		return err
-	}
-
-	rowsAffected, err := result.RowsAffected()
-	if err != nil {
-		return err
-	}
-
-	if rowsAffected == 0 {
-<<<<<<< HEAD
-		return errors.New("payment not found")
-=======
+	if err != nil {
+		return err
+	}
+
+	rowsAffected, err := result.RowsAffected()
+	if err != nil {
+		return err
+	}
+
+	if rowsAffected == 0 {
 		return errors.New("failed to create payment schedule")
->>>>>>> c2f94b97
 	}
 
 	return nil
