package main

import (
	"context"
	"fmt"
	"net/http"
	"os"
	"os/signal"
	"syscall"
	"time"

	"github.com/Abigotado/abi_banking/internal/config"
	"github.com/Abigotado/abi_banking/internal/database"
	"github.com/Abigotado/abi_banking/internal/handlers"
<<<<<<< HEAD
	"github.com/Abigotado/abi_banking/internal/repository"
=======
>>>>>>> c2f94b97
	"github.com/Abigotado/abi_banking/internal/router"
	"github.com/Abigotado/abi_banking/internal/service"
	"github.com/sirupsen/logrus"
)

func main() {
	// Initialize logger
	logger := logrus.New()
	logger.SetFormatter(&logrus.TextFormatter{
		FullTimestamp: true,
	})

	// Load configuration
	cfg, err := config.Load()
	if err != nil {
		logger.Fatalf("Failed to load configuration: %v", err)
	}

	// Set log level
	level, err := logrus.ParseLevel(cfg.Log.Level)
	if err != nil {
		logger.Warnf("Invalid log level %s, using info level", cfg.Log.Level)
		level = logrus.InfoLevel
	}
	logger.SetLevel(level)

	// Initialize database
	if err := database.InitDB(cfg, logger); err != nil {
		logger.Fatalf("Failed to initialize database: %v", err)
	}
	defer database.CloseDB()

	// Initialize services
	userService := service.NewUserService(logger)
	accountService := service.NewAccountService(logger)
	creditService := service.NewCreditService(repository.NewCreditRepository(), accountService)

	// Initialize handlers
	h := handlers.NewHandlers(userService, accountService, creditService, logger)

	// Create HTTP server
	// Initialize handlers
	handlers := handlers.New(cfg, logger)

	server := &http.Server{
		Addr:    ":" + cfg.App.Port,
<<<<<<< HEAD
		Handler: router.NewRouter(cfg, logger, h),
=======
		Handler: router.NewRouter(cfg, handlers, logger),
>>>>>>> c2f94b97
	}

	// Start server in a goroutine
	go func() {
		logger.Infof("Server starting on port %s", cfg.App.Port)
		if err := server.ListenAndServe(); err != nil && err != http.ErrServerClosed {
			logger.Fatalf("Failed to start server: %v", err)
		}
	}()

	// Wait for interrupt signal
	quit := make(chan os.Signal, 1)
	signal.Notify(quit, syscall.SIGINT, syscall.SIGTERM)
	<-quit

	logger.Info("Shutting down server...")

	// Create shutdown context with timeout
	ctx, cancel := context.WithTimeout(context.Background(), 5*time.Second)
	defer cancel()

	// Attempt graceful shutdown
	if err := server.Shutdown(ctx); err != nil {
		logger.Fatalf("Server forced to shutdown: %v", err)
	}

	logger.Info("Server exiting")
}

func setupRouter(cfg *config.Config, logger *logrus.Logger) http.Handler {
	// TODO: Implement router setup with middleware
	return http.HandlerFunc(func(w http.ResponseWriter, r *http.Request) {
		fmt.Fprintf(w, "Hello, World!")
	})
}

// Placeholder handlers - to be implemented
func registerHandler(w http.ResponseWriter, r *http.Request) {
	// TODO: Implement registration
}

func loginHandler(w http.ResponseWriter, r *http.Request) {
	// TODO: Implement login
}

func createAccountHandler(w http.ResponseWriter, r *http.Request) {
	// TODO: Implement account creation
}

func getAccountHandler(w http.ResponseWriter, r *http.Request) {
	// TODO: Implement account retrieval
}

func createCardHandler(w http.ResponseWriter, r *http.Request) {
	// TODO: Implement card creation
}

func getCardHandler(w http.ResponseWriter, r *http.Request) {
	// TODO: Implement card retrieval
}

func transferHandler(w http.ResponseWriter, r *http.Request) {
	// TODO: Implement money transfer
}

func createCreditHandler(w http.ResponseWriter, r *http.Request) {
	// TODO: Implement credit creation
}

func getCreditScheduleHandler(w http.ResponseWriter, r *http.Request) {
	// TODO: Implement credit schedule retrieval
}

func getAnalyticsHandler(w http.ResponseWriter, r *http.Request) {
	// TODO: Implement analytics
}<|MERGE_RESOLUTION|>--- conflicted
+++ resolved
@@ -12,12 +12,7 @@
 	"github.com/Abigotado/abi_banking/internal/config"
 	"github.com/Abigotado/abi_banking/internal/database"
 	"github.com/Abigotado/abi_banking/internal/handlers"
-<<<<<<< HEAD
-	"github.com/Abigotado/abi_banking/internal/repository"
-=======
->>>>>>> c2f94b97
 	"github.com/Abigotado/abi_banking/internal/router"
-	"github.com/Abigotado/abi_banking/internal/service"
 	"github.com/sirupsen/logrus"
 )
 
@@ -48,25 +43,13 @@
 	}
 	defer database.CloseDB()
 
-	// Initialize services
-	userService := service.NewUserService(logger)
-	accountService := service.NewAccountService(logger)
-	creditService := service.NewCreditService(repository.NewCreditRepository(), accountService)
-
-	// Initialize handlers
-	h := handlers.NewHandlers(userService, accountService, creditService, logger)
-
 	// Create HTTP server
 	// Initialize handlers
 	handlers := handlers.New(cfg, logger)
 
 	server := &http.Server{
 		Addr:    ":" + cfg.App.Port,
-<<<<<<< HEAD
-		Handler: router.NewRouter(cfg, logger, h),
-=======
 		Handler: router.NewRouter(cfg, handlers, logger),
->>>>>>> c2f94b97
 	}
 
 	// Start server in a goroutine
